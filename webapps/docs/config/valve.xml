--- conflicted
+++ resolved
@@ -327,21 +327,13 @@
     syntax. Each of them can be used multiple times with different <code>xxx</code> keys:
     </p>
     <ul>
-<<<<<<< HEAD
     <li><b><code>%{xxx}a</code></b> write remote address (client) (<code>xxx==remote</code>) or
         connection peer address (<code>xxx=peer</code>)</li>
-    <li><b><code>%{xxx}i</code></b> write value of incoming header with name <code>xxx</code></li>
-    <li><b><code>%{xxx}o</code></b> write value of outgoing header with name <code>xxx</code></li>
-    <li><b><code>%{xxx}c</code></b> write value of cookie with name <code>xxx</code></li>
-    <li><b><code>%{xxx}r</code></b> write value of ServletRequest attribute with name <code>xxx</code></li>
-    <li><b><code>%{xxx}s</code></b> write value of HttpSession attribute with name <code>xxx</code></li>
-=======
     <li><b><code>%{xxx}i</code></b> write value of incoming header with name <code>xxx</code> (escaped if required)</li>
     <li><b><code>%{xxx}o</code></b> write value of outgoing header with name <code>xxx</code> (escaped if required)</li>
     <li><b><code>%{xxx}c</code></b> write value of cookie with name <code>xxx</code> (escaped if required)</li>
     <li><b><code>%{xxx}r</code></b> write value of ServletRequest attribute with name <code>xxx</code> (escaped if required)</li>
     <li><b><code>%{xxx}s</code></b> write value of HttpSession attribute with name <code>xxx</code> (escaped if required)</li>
->>>>>>> b7d59b2f
     <li><b><code>%{xxx}p</code></b> write local (server) port (<code>xxx==local</code>) or
         remote (client) port (<code>xxx=remote</code>)</li>
     <li><b><code>%{xxx}t</code></b> write timestamp at the end of the request formatted using the
